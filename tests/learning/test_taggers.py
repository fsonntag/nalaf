import unittest
from nose.plugins.attrib import attr
from nala.learning.taggers import RelationshipExtractionGeneMutation
from nala.structures.data import *
from nala.learning.taggers import GNormPlusGeneTagger
from nala.preprocessing.spliters import NLTKSplitter
from nala.preprocessing.tokenizers import TmVarTokenizer
from nala.utils import PRO_CLASS_ID, PRO_REL_MUT_CLASS_ID
from nala.utils import ENTREZ_GENE_ID, UNIPROT_ID


@attr('slow')
class TestGNormPlusGeneTagger(unittest.TestCase):
    @classmethod
    def setUpClass(cls):
        cls.data = Dataset()

        doc = Document()
        docid = '15878741'

        title = Part("Identification of novel mutations of the human N-acetylglutamate synthase gene and their functional investigation by expression studies.")
        abstract = Part("The mitochondrial enzyme N-acetylglutamate synthase (NAGS) produces N-acetylglutamate serving as an allosteric activator of carbamylphosphate synthetase 1, the first enzyme of the urea cycle. Autosomal recessively inherited NAGS deficiency (NAGSD) leads to severe neonatal or late-onset hyperammonemia. To date few patients have been described and the gene involved was described only recently. In this study, another three families affected by NAGSD were analyzed for NAGS gene mutations resulting in the identification of three novel missense mutations (C200R [c.598T > C], S410P [c.1228T > C], A518T [c.1552G > A]). In order to investigate the effects of these three and two additional previously published missense mutations on enzyme activity, the mutated proteins were overexpressed in a bacterial expression system using the NAGS deficient E. coli strain NK5992. All mutated proteins showed a severe decrease in enzyme activity providing evidence for the disease-causing nature of the mutations. In addition, we expressed the full-length NAGS wild type protein including the mitochondrial leading sequence, the mature protein as well as a highly conserved core protein. NAGS activity was detected in all three recombinant proteins but varied regarding activity levels and response to stimulation by l-arginine. In conclusion, overexpression of wild type and mutated NAGS proteins in E. coli provides a suitable tool for functional analysis of NAGS deficiency.")

        ann_mut1 = Annotation(class_id=MUT_CLASS_ID, offset=18, text='enzyme')
        ann_mut2 = Annotation(class_id=MUT_CLASS_ID, offset=192, text='Autosomal')
        abstract.annotations += [ann_mut1, ann_mut2]

        doc.parts['title'] = title
        doc.parts['abstract'] = abstract
        cls.data.documents[docid] = doc

    def test_tag(self):
        # todo question is that the proper way? with predicts_classes
<<<<<<< HEAD
        GNormPlusGeneTagger().tag(self.data, uniprot=True)
=======
        GNormPlusGeneTagger([ENTREZ_GENE_ID, UNIPROT_ID]).tag(self.data, uniprot=True)
>>>>>>> 237da1d8
        # crfsuite = CRFSuite('crfsuite')
        # CRFSuiteMutationTagger(['Mutation'], crf_suite=crfsuite).tag(self.data)
        NLTKSplitter().split(self.data)
        TmVarTokenizer().tokenize(self.data)
<<<<<<< HEAD
        RelationshipExtractionGeneMutation().tag(self.data)
=======
        RelationshipExtractionGeneMutation([PRO_REL_MUT_CLASS_ID]).tag_2(self.data)
>>>>>>> 237da1d8
        self.assertEqual(len([x for x in self.data.annotations() if x.class_id == PRO_CLASS_ID]), 7)
        self.assertEqual(len([x for x in self.data.annotations() if x.class_id == MUT_CLASS_ID]), 2)
        self.assertEqual(len([x for x in self.data.relations() if x.class_id == PRO_REL_MUT_CLASS_ID]), 3)
        self.data.purge_false_relationships()
        self.assertEqual(len([x for x in self.data.relations() if x.class_id == PRO_REL_MUT_CLASS_ID]), 3)
        del self.data.documents['15878741'].parts['abstract'].annotations[0]
        self.assertEqual(len([x for x in self.data.annotations() if x.class_id == MUT_CLASS_ID]), 1)
        self.data.purge_false_relationships()
        self.assertEqual(len([x for x in self.data.relations() if x.class_id == PRO_REL_MUT_CLASS_ID]), 1)

if __name__ == '__main__':
    unittest.main()<|MERGE_RESOLUTION|>--- conflicted
+++ resolved
@@ -31,20 +31,12 @@
 
     def test_tag(self):
         # todo question is that the proper way? with predicts_classes
-<<<<<<< HEAD
         GNormPlusGeneTagger().tag(self.data, uniprot=True)
-=======
-        GNormPlusGeneTagger([ENTREZ_GENE_ID, UNIPROT_ID]).tag(self.data, uniprot=True)
->>>>>>> 237da1d8
         # crfsuite = CRFSuite('crfsuite')
         # CRFSuiteMutationTagger(['Mutation'], crf_suite=crfsuite).tag(self.data)
         NLTKSplitter().split(self.data)
         TmVarTokenizer().tokenize(self.data)
-<<<<<<< HEAD
         RelationshipExtractionGeneMutation().tag(self.data)
-=======
-        RelationshipExtractionGeneMutation([PRO_REL_MUT_CLASS_ID]).tag_2(self.data)
->>>>>>> 237da1d8
         self.assertEqual(len([x for x in self.data.annotations() if x.class_id == PRO_CLASS_ID]), 7)
         self.assertEqual(len([x for x in self.data.annotations() if x.class_id == MUT_CLASS_ID]), 2)
         self.assertEqual(len([x for x in self.data.relations() if x.class_id == PRO_REL_MUT_CLASS_ID]), 3)
