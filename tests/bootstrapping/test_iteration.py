import configparser
from unittest import TestCase
from nala.learning.taggers import GNormPlusGeneTagger, RelationshipExtractionGeneMutation
from nala.bootstrapping.iteration import Iteration
from nose.plugins.attrib import attr
import os
from nala.utils import PRO_REL_MUT_CLASS_ID, UNIPROT_ID, ENTREZ_GENE_ID
from nala.utils.writers import TagTogFormat
import argparse


@attr('slow')
class TestIteration(TestCase):
    def test_learning(self):
        # config = configparser.ConfigParser()

        # config.read_file('config.ini')
        #
        # html_path = config.get('paths', 'html_path')
        # ann_path = config.get('paths', 'ann_path')
        # crf_path = config.get('paths', 'crf_path')
        # bstrap_path = config.get('paths', 'bstrap_path')


<<<<<<< HEAD
        # iteration = Iteration(crfsuite_path=os.path.abspath('crfsuite'), iteration_nr=2)
=======
        iteration = Iteration(crfsuite_path=os.path.abspath('crfsuite'), iteration_nr=3)
>>>>>>> f99f00a6
        # iteration.before_annotation(nr_new_docs=10)
        # iteration.after_annotation()

        # iteration.cross_validation(5)

        # iteration.learning()
        # iteration.docselection(nr=5)
        # print(len(iteration.candidates.documents))
        # iteration.tagging()
        # print("\n\n\n\n\n\nPREDICTION\n\n\n\n\n")
        # for ann in iteration.candidates.predicted_annotations():
        #     print(ann)

        # iteration.manual_review_import()
        # iteration.evaluation()
        pass

    def test_init(self):
        iteration = Iteration(iteration_nr=1, crfsuite_path=r'crfsuite')
        # self.assertEqual(iteration.number, 2)
        iteration.manual_review_import()
        # print(iteration.reviewed)
        GNormPlusGeneTagger().tag(iteration.reviewed, uniprot=True)
        RelationshipExtractionGeneMutation().tag(iteration.reviewed)
        TagTogFormat(iteration.reviewed, to_save_to='flowers').export(0.8)<|MERGE_RESOLUTION|>--- conflicted
+++ resolved
@@ -22,11 +22,8 @@
         # bstrap_path = config.get('paths', 'bstrap_path')
 
 
-<<<<<<< HEAD
         # iteration = Iteration(crfsuite_path=os.path.abspath('crfsuite'), iteration_nr=2)
-=======
         iteration = Iteration(crfsuite_path=os.path.abspath('crfsuite'), iteration_nr=3)
->>>>>>> f99f00a6
         # iteration.before_annotation(nr_new_docs=10)
         # iteration.after_annotation()
 
