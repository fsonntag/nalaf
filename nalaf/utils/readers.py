--- conflicted
+++ resolved
@@ -6,11 +6,6 @@
 import glob
 import csv
 import os
-<<<<<<< HEAD
-from nalaf.utils import MUT_CLASS_ID, PRO_CLASS_ID
-from nalaf import print_debug, print_verbose
-=======
->>>>>>> 779147c6
 import xml.etree.ElementTree as ET
 import warnings
 
