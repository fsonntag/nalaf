from collections import OrderedDict
from itertools import chain
import json
import random
import re
from nalaf.utils.qmath import arithmetic_mean
from nalaf import print_debug, print_verbose
import warnings
from itertools import chain


class Dataset:
    """
    Class representing a group of documents.
    Instances of this class are the main object that gets passed around and modified by different modules.

    :type documents: dict
    """

    def __init__(self):
        self.documents = OrderedDict()
        """
        documents the dataset consists of, encoded as a dictionary
        where the key (string) is the id of the document, for example PubMed id
        and the value is an instance of Document
        """

    def __len__(self):
        """
        the length (size) of a dataset equals to the number of documents it has
        """
        return len(self.documents)

    def __iter__(self):
        """
        when iterating through the dataset iterate through each document
        """
        for doc_id, document in self.documents.items():
            yield document

    def __contains__(self, item):
        return item in self.documents


    def parts(self):
        """
        helper functions that iterates through all parts
        that is each part of each document in the dataset

        :rtype: collections.Iterable[Part]
        """
        for document in self:
            for part in document:
                yield part


    def entities(self):
        """
        Yield all entities of the dataset.

        :rtype: collections.Iterable[Entity]
        """

        for part in self.parts():
            for annotation in part.annotations:
                yield annotation


    def annotations(self):
        warnings.warn('Use `self.entities` instead', DeprecationWarning)
        return self.entities()


    def predicted_entities(self):
        """
        Yield all predicted entities of the dataset.

        :rtype: collections.Iterable[Entity]
        """
        for part in self.parts():
            for annotation in part.predicted_annotations:
                yield annotation


    def predicted_annotations(self):
        warnings.warn('Use `self.predicted_entities` instead', DeprecationWarning)
        return self.predicted_entities()


    def relations(self):
        """
        Yield all relations of the dataset.

        :rtype: collections.Iterable[Relation]
        """
        for part in self.parts():
            for rel in part.relations:
                yield rel


    def predicted_relations(self):
        """
        Yield all relations of the dataset.

        :rtype: collections.Iterable[Relation]
        """
        for part in self.parts():
            for relation in part.predicted_relations:
                yield relation


    def sentences(self):
        """
        helper functions that iterates through all sentences
        that is each sentence of each part of each document in the dataset

        :rtype: collections.Iterable[list[Token]]
        """
        for part in self.parts():
            for sentence in part.sentences:
                yield sentence


    def tokens(self):
        """
        helper functions that iterates through all tokens
        that is each token of each sentence of each part of each document in the dataset

        :rtype: collections.Iterable[Token]
        """
        for sentence in self.sentences():
            for token in sentence:
                yield token


    def edges(self):
        """
        helper function that iterations through all edges
        that is, each edge of each sentence of each part of each document in the dataset

        :rtype: collections.Iterable[Edge]
        """
        for part in self.parts():
            for edge in part.edges:
                yield edge


    def label_edges(self):
        """
        label each edge with its target - whether it is indeed a relation or not
        """
        for edge in self.edges():
            if edge.is_relation():
                edge.target = 1
            else:
                edge.target = -1


    def purge_false_relationships(self):
        """
        cleans false relationships by validating them
        :return:
        """
        for part in self.parts():
            part.relations[:] = [x for x in part.relations if x.validate_itself(part)]


    def partids_with_parts(self):
        """
        helper function that yields part id with part

        :rtype: collections.Iterable[(str, Part)]
        """
        for document in self:
            for part_id, part in document.key_value_parts():
                yield part_id, part


    def annotations_with_partids(self):
        """
        helper function that return annotation object with part id
        to be able to find out abstract or full document

        :rtype: collections.Iterable[(str, Entity)]
        """
        # TODO
        warnings.warn('annotations actually means entities. This method and related attributes will soon be renamed')

        for part_id, part in self.partids_with_parts():
            for annotation in part.annotations:
                yield part_id, annotation

    def all_annotations_with_ids(self):
        """
        yields pubmedid, partid and ann through whole dataset

        :rtype: collections.Iterable[(str, str, Entity)]
        """
        # TODO
        warnings.warn('annotations actually means entities. This method and related attributes will soon be renamed')

        for pubmedid, doc in self.documents.items():
            for partid, part in doc.key_value_parts():
                for ann in part.annotations:
                    yield pubmedid, partid, ann

    def all_annotations_with_ids_and_is_abstract(self):
        """
        yields pubmedid, partid, is_abstract and ann through whole dataset

        :rtype: collections.Iterable[(str, str, bool, Entity)]
        """
        # TODO
        warnings.warn('annotations actually means entities. This method and related attributes will soon be renamed')

        for pubmedid, doc in self.documents.items():
            for partid, part in doc.key_value_parts():
                for ann in part.annotations:
                    yield pubmedid, partid, part.is_abstract, ann


    def form_predicted_annotations(self, class_id, aggregator_function=arithmetic_mean):
        """
        Populates part.predicted_annotations with a list of Annotation objects
        based on the values of the field predicted_label for each token.

        One annotation is the chunk of the text (e.g. mutation mention)
        whose tokens have labels that are continuously not 'O'
        For example:
        ... O O O A D I S A O O O ...
        ... ----- annotation ---- ...
        here the text representing the tokens 'A, D, I, S, A' will be one predicted annotation (mention).
        Assumes that the 'O' label means outside of mention.

        Requires predicted_label[0].value for each token to be set.
        """
        # TODO
        warnings.warn('annotations actually means entities. This method and related attributes will soon be renamed')

        for part_id, part in self.partids_with_parts():
            for sentence in part.sentences:
                index = 0
                while index < len(sentence):
                    token = sentence[index]
                    confidence_values = []
                    if token.predicted_labels[0].value is not 'O':
                        start = token.start
                        confidence_values.append(token.predicted_labels[0].confidence)
                        while index + 1 < len(sentence) \
                                and sentence[index + 1].predicted_labels[0].value not in ('O', 'B', 'A'):
                            token = sentence[index + 1]
                            confidence_values.append(token.predicted_labels[0].confidence)
                            index += 1
                        end = token.start + len(token.word)
                        confidence = aggregator_function(confidence_values)
                        part.predicted_annotations.append(Entity(class_id, start, part.text[start:end], confidence))
                    index += 1

        return self


    def form_predicted_relations(self):
        """
        Populates part.predicted_relations with a list of Relation objects
        based on the values of the field target for each edge.

        Each Relation object denotes a relationship between two entities
        of (usually) different classes. Each relation is given by a relation type.

        Requires edge.target to be set for each edge.
        """

        for part in self.parts():
            for e in part.edges:

                if e.target == 1:
                    r = Relation(e.relation_type, e.entity1, e.entity2)
                    part.predicted_relations.append(r)

        return self


    def validate_annotation_offsets(self):
        """
        Helper function to validate that the annotation offsets match the annotation text.
        Mostly used as a sanity check and to make sure GNormPlus works as intentded.
        """
        # TODO
        warnings.warn('annotations actually means entities. This method and related attributes will soon be renamed')

        for part in self.parts():
            for ann in part.predicted_annotations:
                if not ann.text == part.text[ann.offset:ann.offset+len(ann.text)]:
                    warnings.warn('the offsets do not match in {}'.format(ann))


    def generate_top_stats_array(self, class_id, top_nr=10, is_alpha_only=False):
        """
        An array for most occuring words.
        :param top_nr: how many top words are shown
        """
        # NOTE ambiguos words?

        raw_dict = {}

        for ann in self.annotations():
            for word in ann.text.split(" "):
                lc_word = word.lower()
                if lc_word.isalpha() and ann.class_id == class_id:
                    if lc_word not in raw_dict:
                        raw_dict[lc_word] = 1
                    else:
                        raw_dict[lc_word] += 1

        # sort by highest number
        sort_dict = OrderedDict(sorted(raw_dict.items(), key=lambda x: x[1], reverse=True))
        print(json.dumps(sort_dict, indent=4))


    def clean_subclasses(self):
        """
        cleans all subclass by setting them to = False
        """
        for ann in self.annotations():
            ann.subclass = False


    def get_size_chars(self):
        """
        :return: total number of chars in this dataset
        """
        return sum(doc.get_size() for doc in self.documents.values())


    def __repr__(self):
        # TODO
        warnings.warn('annotations actually means entities. This method and related attributes will soon be renamed')

        return "Dataset({0} documents and {1} annotations)".format(len(self.documents),
                                                                   sum(1 for _ in self.annotations()))


    def __str__(self):
        second_part = "\n".join(
            ["---DOCUMENT---\nDocument ID: '" + pmid + "'\n" + str(doc) for pmid, doc in self.documents.items()])
        return "----DATASET----\nNr of documents: " + str(len(self.documents)) + ', Nr of chars: ' + str(
            self.get_size_chars()) + '\n' + second_part


    def extend_dataset(self, other):
        """
        Does run on self and returns nothing. Extends the self-dataset with other-dataset.
        Each Document-ID that already exists in self-dataset gets skipped to add.
        :type other: nalaf.structures.data.Dataset
        """
        for key in other.documents:
            if key not in self.documents:
                self.documents[key] = other.documents[key]


    def prune_empty_parts(self):
        """
        deletes all the parts that contain no entities at all
        """
        for doc_id, doc in self.documents.items():
            part_ids_to_del = []
            for part_id, part in doc.parts.items():
                if len(part.annotations) == 0:
                    part_ids_to_del.append(part_id)
            for part_id in part_ids_to_del:
                del doc.parts[part_id]


    def prune_filtered_sentences(self, filterin=(lambda _: False), percent_to_keep=0):
        """
        Depends on labeler
        """
        empty_sentence = lambda s: all(t.original_labels[0].value == 'O' for t in s)

        for part in self.parts():
            tmp = []
            tmp_ = []
            for index, sentence in enumerate(part.sentences):
                do_use = not empty_sentence(sentence) or filterin(part.sentences_[index]) or random.uniform(0, 1) < percent_to_keep
                if do_use:
                    tmp.append(sentence)
                    tmp_.append(part.sentences_[index])
            part.sentences = tmp
            part.sentences_ = tmp_

    def prune_sentences(self, percent_to_keep=0):
        """
        * keep all sentences that contain  at least one mention
        * keep a random selection of the rest of the sentences

        :param percent_to_keep: what percentage of the sentences with no mentions to keep
        :type percent_to_keep: float
        """
        for part in self.parts():
            # find which sentences have at least one mention
            sentences_have_ann = [any(sentence[0].start <= ann.offset < ann.offset + len(ann.text) <= sentence[-1].end
                                      for ann in part.annotations)
                                  for sentence in part.sentences]
            if any(sentences_have_ann):
                # choose a certain percentage of the ones that have no mention
                false_indices = [index for index in range(len(part.sentences)) if not sentences_have_ann[index]]
                chosen = random.sample(false_indices, round(percent_to_keep*len(false_indices)))

                # keep the sentence if it has a mention or it was chosen randomly
                part.sentences = [sentence for index, sentence in enumerate(part.sentences)
                                  if sentences_have_ann[index] or index in chosen]
            else:
                part.sentences = []

    def delete_subclass_annotations(self, subclasses, predicted=True):
        """
        Method does delete all annotations that have subclass.
        Will not delete anything if not specified that particular subclass.
        :param subclasses: one ore more subclasses to delete
        :param predicted: if False it will only consider Part.annotations array and not Part.pred_annotations
        """
        # TODO
        warnings.warn('annotations actually means entities. This method and related attributes will soon be renamed')

        # if it is not a list, create a list of 1 element
        if not hasattr(subclasses, '__iter__'):
            subclasses = [subclasses]

        for part in self.parts():
            part.annotations = [ann for ann in part.annotations if ann.subclass not in subclasses]
            if predicted:
                part.predicted_annotations = [ann for ann in part.predicted_annotations
                                              if ann.subclass not in subclasses]

    def _cv_kfold_split(l, k, fold, validation_set=True):
        total_size = len(l)
        sub_size = round(total_size / k)

        def folds(k, fold):
            return [i % k for i in list(range(fold, fold + k))]

        subsamples = folds(k, fold)
        training = subsamples[0:k-2]
        validation = subsamples[k-2:k-1]
        test = subsamples[k-1:k]

        if validation_set:
            test = []
        else:
            training += validation
            validation = []

        def create_set(subsample_indexes):
            ret = []
            for sub in subsample_indexes:
                start = sub_size * sub
                end = (start + sub_size) if sub != (k-1) else total_size  # k-1 is the last subsample index
                ret += l[start:end]
            return ret

        return (create_set(training), create_set(validation), create_set(test))


    def cv_kfold_split(self, k, fold, validation_set=True):
        keys = list(sorted(self.documents.keys()))
        random.seed(2727)
        random.shuffle(keys)

        def create_dataset(sett):
            ret = Dataset()
            for elem in sett:
                ret.documents[elem] = self.documents[elem]
            return ret

        training, validation, test = Dataset._cv_kfold_split(keys, k, fold, validation_set)

        return (create_dataset(training), create_dataset(validation), create_dataset(test))


    def fold_nr_split(self, n, fold_nr):
        """
        Sugar syntax for next(self.cv_split(n, fold_nr), None)
        """
        return next(self.cv_split(n, fold_nr), None)

    def cv_split(self, n=5, fold_nr=None):
        """
        Returns a generator of N tuples train & test random splits
        according to the standard N-fold cross validation scheme.
        If fold_nr is given, a generator of a single fold is returned (to read as next(g, None))
        Note that fold_nr is 0-indexed. That is, for n=5 the folds 0,1,2,3,4 exist.

        :param n: number of folds
        :type n: int

        :param fold_nr: optional, single fold number to return, 0-indexed.

        :return: a list of N train datasets and N test datasets
        :rtype: (list[nalaf.structures.data.Dataset], list[nalaf.structures.data.Dataset])
        """
        keys = list(sorted(self.documents.keys()))
        random.seed(2727)
        random.shuffle(keys)

        fold_size = int(len(keys) / n)

        def get_fold(fold_nr):
            """
            fold_nr starts in 0
            """
            start = fold_nr * fold_size
            end = start + fold_size
            test_keys = keys[start:end]
            train_keys = [key for key in keys if key not in test_keys]

            test = Dataset()
            for key in test_keys:
                test.documents[key] = self.documents[key]

            train = Dataset()
            for key in train_keys:
                train.documents[key] = self.documents[key]

            return train, test

        if fold_nr:
            assert(0 <= fold_nr < n)
            yield get_fold(fold_nr)
        else:
            for fold_nr in range(n):
                yield get_fold(fold_nr)


    def percentage_split(self, percentage=0.66):
        """
        Splits the dataset randomly into train and test dataset
        given the size of the train dataset in percentage.

        :param percentage: the size of the train dataset between 0.0 and 1.0
        :type percentage: float

        :return train dataset, test dataset
        :rtype: (nalaf.structures.data.Dataset, nalaf.structures.data.Dataset)
        """
        keys = list(sorted(self.documents.keys()))
        # 2727 is an arbitrary number when Alex was drunk one day, and it's just to have reliable order in data folds randomization
        random.seed(2727)
        random.shuffle(keys)

        len_train = int(len(keys) * percentage)
        train_keys = keys[:len_train]
        test_keys = keys[len_train:]

        train = Dataset()
        test = Dataset()

        for key in test_keys:
            test.documents[key] = self.documents[key]
        for key in train_keys:
            train.documents[key] = self.documents[key]

        return train, test

    def stratified_split(self, percentage=0.66):
        """
        Splits the dataset randomly into train and test dataset
        given the size of the train dataset in percentage.

        Additionally it tries to keep the distribution of entities
        in terms of subclass similar in both sets.

        :param percentage: the size of the train dataset between 0.0 and 1.0
        :type percentage: float

        :return train dataset, test dataset
        :rtype: (nalaf.structures.data.Dataset, nalaf.structures.data.Dataset)
        """
        from collections import Counter
        from itertools import groupby
        train = Dataset()
        test = Dataset()

        strat = [(doc_id, Counter(ann.subclass for part in doc for ann in part.annotations))
                 for doc_id, doc in self.documents.items()]
        strat = sorted(strat, key=lambda x: (x[1].get(0, 0), x[1].get(1, 0), x[1].get(2, 0), x[0]))

        switch = 0
        for _, group in groupby(strat, key=lambda x: x[1]):
            group = list(group)
            if len(group) == 1:
                tmp = train if switch else test
                tmp.documents[group[0][0]] = self.documents[group[0][0]]
                switch = 1 - switch
            else:
                len_train = round(len(group) * percentage)
                random.seed(2727)
                random.shuffle(group)

                for key in group[:len_train]:
                    train.documents[key[0]] = self.documents[key[0]]
                for key in group[len_train:]:
                    test.documents[key[0]] = self.documents[key[0]]

        return train, test


class Document:
    """
    Class representing a single document, for example an article from PubMed.

    :type parts: dict
    """

    def __init__(self):
        self.parts = OrderedDict()
        """
        parts the document consists of, encoded as a dictionary
        where the key (string) is the id of the part
        and the value is an instance of Part
        """

    def __eq__(self, other):
        return self.get_size() == other.get_size()

    def __lt__(self, other):
        return self.get_size() - other.get_size() < 0

    def __iter__(self):
        """
        when iterating through the document iterate through each part
        """
        for part_id, part in self.parts.items():
            yield part

    def __repr__(self):
        if self.get_text() == self.get_body():
            return 'Document(Size: {}, Text: "{}", Annotations: "{}")'.format(len(self.parts), self.get_text(),
                                                                                 self.get_unique_mentions())
        else:
            return 'Document(Size: {}, Title: "{}", Text: "{}", Annotations: "{}")'.format(len(self.parts),
                                                                                               self.get_title(),
                                                                       self.get_text(), self.get_unique_mentions())

    def __str__(self):
        partslist = ['--PART--\nPart ID: "' + partid + '"\n' + str(part) + "\n" for partid, part in self.parts.items()]
        second_part = "\n".join(partslist)
        return 'Size: ' + str(self.get_size()) + ", Title: " + self.get_title() + '\n' + second_part


    def key_value_parts(self):
        """yields iterator for partids"""
        for part_id, part in self.parts.items():
            yield part_id, part


    def get_unique_mentions(self):
        """:return: set of all mentions (standard + natural language)"""
        mentions = []
        for part in self:
            for ann in part.annotations:
                mentions.append(ann.text)

        return set(mentions)


    def map_relations(self, use_predicted, relation_type, entity_map_fun):
        """
        Create a set of the document's relations based on the map function of the relation themselves and the given map
        function for their entities. Relations end up being represented as strings in the set.
        """

        ret = set()

        for part in self:
            part_relations = part.predicted_relations if use_predicted else part.relations
            part_mapped_relations = {r.map(entity_map_fun) for r in part_relations if r.class_id == relation_type}
            ret.update(part_mapped_relations)

        return ret


    def purge_false_relationships(self):
        """
        purging false relationships (that do not return true if validating themselves)
        :return:
        """
        for part in self.parts:
            part.relations[:] = [x for x in part.relations if x.validate_itself(part)]


    def get_size(self):
        """returns nr of chars including spaces between parts"""
        return sum(len(x.text) + 1 for x in self.parts.values()) - 1


    def get_title(self):
        """:returns title of document as str"""
        if len(self.parts.keys()) == 0:
            return ""
        else:
            return list(self.parts.values())[0].text


    def get_text(self):
        """
        Gives the whole text concatenated with spaces in between.
        :return: string
        """
        text = ""

        _length = self.get_size()

        for p in self.parts.values():
            text += "{0} ".format(p.text)
        return text.strip()


    def get_body(self):
        """
        :return: Text without title. No '\n' and spaces between parts.
        """
        text = ""
        size = len(self.parts)
        for i, (_, part) in enumerate(self.parts.items()):
            if i > 0:
                if i < size - 1:
                    text += part.text.strip() + " "
                else:
                    text += part.text.strip()
        return text


    def overlaps_with_mention2(self, start, end):
        """
        Checks for overlap with given 2 nrs that represent start and end position of any corresponding string.
        :param start: index of first char (offset of first char in whole document)
        :param end: index of last char (offset of last char in whole document)
        """
        print_verbose('Searching for overlap with a mention.')
        Entity.equality_operator = 'exact_or_overlapping'
        query_ann = Entity(class_id='', offset=start, text=(end - start + 1) * 'X')
        print_debug(query_ann)
        offset = 0
        for part in self.parts.values():
            print_debug('Query: Offset =', offset, 'start char =', query_ann.offset, 'start char + len(ann.text) =',
                        query_ann.offset + len(query_ann.text), 'params(start, end) =',
                        "({0}, {1})".format(start, end))
            for ann in part.annotations:
                offset_corrected_ann = Entity(class_id='', offset=ann.offset + offset, text=ann.text)
                if offset_corrected_ann == query_ann:
                    print_verbose('Found annotation:', ann)
                    return True
                else:
                    print_debug(
                        "Current(offset: {0}, offset+len(text): {1}, text: {2})".format(offset_corrected_ann.offset,
                                                                                        offset_corrected_ann.offset + len(
                                                                                            offset_corrected_ann.text),
                                                                                        offset_corrected_ann.text))
            offset += len(part.text)
        return False


    def overlaps_with_mention(self, *span, annotated=True):
        """
        Checks for overlap at position charpos with another mention.
        """
        offset = 0

        if len(span) == 2:
            start, end = span
        else:
            start, end = span[0]
        # todo check again with *span and unpacking

        print_debug("===TEXT===\n{0}\n".format(self.get_text()))

        for pid, part in self.parts.items():
            print_debug("Part {0}: {1}".format(pid, part))
            if annotated:
                annotations = part.annotations
            else:
                annotations = part.predicted_annotations
            for ann in annotations:
                print_debug(ann)
                print_debug("TEXT:".ljust(10) + part.text)
                print_debug("QUERY:".ljust(10) + "o" * (start - offset) + "X" * (end - start + 1) + "o" * (
                    len(part.text) - end + offset - 1))
                print_debug("CURRENT:".ljust(10) + ann.text.rjust(ann.offset + len(ann.text), 'o') + 'o' * (
                        len(part.text) - ann.offset + len(ann.text) - 2))
                if start < ann.offset + offset + len(ann.text) and ann.offset + offset <= end:
                    print_verbose('=====\nFOUND\n=====')
                    print_verbose("TEXT:".ljust(10) + part.text)
                    print_verbose("QUERY:".ljust(10) + "o" * (start - offset) + "X" * (end - start + 1) + "o" * (
                        len(part.text) - end + offset - 1))
                    print_verbose("FOUND:".ljust(10) + ann.text.rjust(ann.offset + len(ann.text), 'o') + 'o' * (
                        ann.offset + len(ann.text) - 1))
                    return ann
            offset += len(part.text) + 1
        print_verbose('=========\nNOT FOUND\n=========')
        print_verbose(
            "QUERY:".ljust(10) + "o" * start + "X" * (end - start + 1) + "o" * (offset - end - 2))
        print_verbose("TEXT:".ljust(10) + self.get_text())
        print_debug()
        return False


class Part:
    """
    Represent chunks of text grouped in the document that for some reason belong together.
    Each part hold a reference to the annotations for that chunk of text.

    :type text: str
    :type sentences_: list[str]
    :type sentences: list[list[Token]]
    :type annotations: list[Entity]
    :type predicted_annotations: list[Entity]
    :type is_abstract: bool
    """

    def __init__(self, text, is_abstract=True):
        self.text = text
        """the original raw text that the part is consisted of"""

        self.sentences_ = []
        """the text sentences previous tokenization"""

        self.sentences = [[]]
        """
        a list sentences where each sentence is a list of tokens
        derived from text by calling Splitter and Tokenizer
        """

        self.annotations = []
        """the entity of the chunk of text as populated by a call to Annotator"""
        # TODO
        warnings.warn('annotations actually means entities. This method and related attributes will soon be renamed')

        self.predicted_annotations = []
        """
        a list of predicted entities as populated by a call to form_predicted_annotations()
        this represent the prediction on a mention label rather then on a token level
        """
        # TODO
        warnings.warn('annotations actually means entities. This method and related attributes will soon be renamed')

        self.relations = []
        """
        a list of relations that represent a connection between 2 annotations e.g. mutation mention and protein,
        where the mutation occurs inside
        """

        self.predicted_relations = []
        """a list of predicted relations as populated by a call to form_predicted_relations()"""

        self.edges = []
        """a list of possible relations between any two entities in the part"""

        self.is_abstract = is_abstract
        """whether the part is the abstract of the paper"""

        self.sentence_parse_trees = []
        """the parse trees for each sentence stored as a string. TODO this may be too relna-specific"""

        self.tokens = []
        # TODO what's this?


    def get_sentence_string_array(self):
        """ :returns an array of string in which each index contains one sentence in type string with spaces between tokens """

        if len(self.sentences) == 0 or len(self.sentences[0]) == 0:
            return self.sentences_
        else:
            return_array = []
            for sentence_array in self.sentences:
                new_sentence = ""
                for token in sentence_array:
                    new_sentence += token.word + " "

                return_array.append(new_sentence.rstrip())  # to delete last space
            return return_array


    def get_sentence_index_for_annotation(self, annotation):

        for sentence_index, sentence in enumerate(self.sentences):
            assert sentence != [[]] and sentence != [], "The sentences have not been splitted/defined yet"

            sentence_start = sentence[0].start
            sentence_end = sentence[-1].end

            if sentence_start <= annotation.offset < sentence_end:
                return sentence_index

        assert False, ("The annotation did not (and should) have an associated sentence. Ann: " + str(annotation))


    def get_entity(self, start_offset, raise_exception_on_incosistencies=True):
        """
        Retrieves entity object from a list of annotations based on start_offset value.
        """
        found_list = list(filter(lambda ann: ann.offset == start_offset, self.annotations))
        length = len(found_list)

        if length == 0:
            if (raise_exception_on_incosistencies):
                raise Exception("Entity with offset {} was expected and yet was not found".format(str(start_offset)))
            else:
                return None

        elif length == 1:
            return found_list[0]

        else:
            if (raise_exception_on_incosistencies):
                raise Exception("As of now, Part's should not have multiple entities with _same_ start_offset: {} -- found: {}, list: \n\t{}".format(str(start_offset), str(length), ("\n\t".join((str(e) for e in found_list)))))
            else:
                return found_list[0]


    def get_entities_in_sentence(self, sentence_id, entity_classId):
        """
        get entities of a particular type in a particular sentence

        :param sentence_id: sentence number in the part
        :type sentence_id: int
        :param entity_classId: the classId of the entity
        :type entity_classId: str
        """
        sentence = self.sentences[sentence_id]
        start = sentence[0].start
        end = sentence[-1].end
        entities = []
        for annotation in self.annotations:
            if start <= annotation.offset < end and annotation.class_id == entity_classId:
                entities.append(annotation)
        return entities


    def percolate_tokens_to_entities(self, annotated=True):
        """
        if entity start and token start, and entity end and token end match,
        store tokens directly.
        if entity start and token start or entity end and token end don't match
        store the nearest entity having index just before for the start of the
        entity and just after for the end of the entity
        """
        for entity in chain(self.annotations, self.predicted_annotations):
            entity.tokens = []
            entity_end = entity.offset + len(entity.text)
            for sentence in self.sentences:
                for token in sentence:
                    if entity.offset <= token.start < entity_end or \
                        token.start <= entity.offset < token.end:
                        entity.tokens.append(token)


    # TODO move to edge features
    def calculate_token_scores(self):
        """
        calculate score for each entity based on a simple heuristic of which
        token is closest to the root based on the dependency tree.
        """
        not_tokens = []
        important_dependencies = ['det', 'amod', 'appos', 'npadvmod', 'compound',
                'dep', 'with', 'nsubjpass', 'nsubj', 'neg', 'prep', 'num', 'punct']
        for sentence in self.sentences:
            for token in sentence:
                if token.word not in not_tokens:
                    token.features['score'] = 1
                if token.features['dependency_from'][0].word not in not_tokens:
                    token.features['dependency_from'][0].features['score'] = 1

            done = False
            counter = 0

            while(not done):
                done = True
                for token in sentence:
                    dep_from = token.features['dependency_from'][0]
                    dep_to = token
                    dep_type = token.features['dependency_from'][1]

                    if dep_type in important_dependencies:
                        if dep_from.features['score'] <= dep_to.features['score']:
                            dep_from.features['score'] = dep_to.features['score'] + 1
                            done = True
                counter += 1
                if counter > 20:
                    break


    def set_head_tokens(self):
        """
        set head token for each entity based on the scores for each token
        """
        for token in self.tokens:
            if token.features['score'] is None:
                token.features['score'] = 1

        for entity in chain(self.annotations, self.predicted_annotations):
            if len(entity.tokens) == 1:
                entity.head_token = entity.tokens[0]
            else:
                entity.head_token = max(entity.tokens, key=lambda token: token.features['score'])

    def __iter__(self):
        """
        when iterating through the part iterate through each sentence
        """
        return iter(self.sentences)

    def __repr__(self):
        return "Part(is abstract = {abs}, len(sentences) = {sl}, ' \
        'len(anns) = {al}, len(pred anns) = {pl}, ' \
        'len(rels) = {rl}, len(pred rels) = {prl}, ' \
        'text = \"{self.text}\")".format(
            self=self, sl=len(self.sentences),
            al=len(self.annotations), pl=len(self.predicted_annotations),
            rl=len(self.relations), prl=len(self.predicted_relations),
            abs=self.is_abstract)

    def __str__(self):
        entities_string = "\n".join([str(x) for x in self.annotations])
        pred_entities_string = "\n".join([str(x) for x in self.predicted_annotations])
        relations_string = "\n".join([str(x) for x in self.relations])
        pred_relations_string = "\n".join([str(x) for x in self.predicted_relations])
        if not entities_string:
            entities_string = "[]"
        if not pred_entities_string:
            pred_entities_string = "[]"
        if not relations_string:
            relations_string = "[]"
        if not pred_relations_string:
            pred_relations_string = "[]"
        return 'Is Abstract: {abstract}\n-Text-\n"{text}"\n-Entities-\n{annotations}\n' \
               '-Predicted entities-\n{pred_annotations}\n' \
               '-Relations-\n{relations}\n' \
               '-Predicted relations-{pred_relations}'.format(
                        text=self.text, annotations=entities_string,
                        pred_annotations=pred_entities_string, relations=relations_string,
                        pred_relations=pred_relations_string, abstract=self.is_abstract)

    def get_size(self):
        """ just returns number of chars that this part contains """
        # OPTIONAL might be updated in order to represent entities and such as well
        return len(self.text)


class Edge:
    """
    Represent an edge - a possible relation between two named entities.

    Note:
        The same_ (part or sentence_id) are helper / sugar field for convenience
        Their use is discourage and ideally the library would throw a warning

        The best best solution would be to be able to retrieve the part and sentence_id from the entities directly
    """

    def __init__(self, relation_type, entity1, entity2, e1_part, e2_part, e1_sentence_id, e2_sentence_id):
        self.relation_type = relation_type
        self.entity1 = entity1
        self.entity2 = entity2

        self.e1_part = e1_part
        """The part in which entity1 is contained"""

        self.e2_part = e2_part
        """The part in which entity2 is contained"""

        assert self.e1_part == self.e2_part, "As of now, only relationships within a _same_ part are allowed"

        self.same_part = self.e1_part

        self.e1_sentence_id = e1_sentence_id
        """The index of the sentence mentioning entity1 (contain in its corresponding part)"""

        self.e2_sentence_id = e2_sentence_id
        """The index of the sentence mentioning entity2 (contain in its corresponding part)"""

        self.same_sentence_id = AssertionError("The assummed _same_ sentences, are actually different: {} vs {}".format(self.e1_sentence_id, self.e2_sentence_id))

        if (self.e1_sentence_id == self.e2_sentence_id):
            self.same_sentence_id = self.e1_sentence_id

        self.features = {}
        """
        a dictionary of features for the edge
        each feature is represented as a key value pair:
        """

        self.target = None
        """class of the edge -- ASSUMED to be in [-1, +1] or None when not defined"""
        # TODO we should much more carefully take care of its type, and whether it could even contain other values
        # As of now, it seems to devependant on `svmlight.py`


    def is_relation(self):
        """
        check if the edge is present in part.relations.
        :rtype: bool
        """
        potential_edge_relation = Relation(self.relation_type, self.entity1, self.entity2)
        assert potential_edge_relation.bidirectional, "Code tested only for bidirectional relations"

        relations = self.same_part.relations if self.e1_part == self.e2_part else chain(self.e1_part.relations, self.e2_part.relations)

        return potential_edge_relation in relations


    def __repr__(self):
        return 'Edge between "{0}" and "{1}" of the type "{2}".'.format(self.entity1.text, self.entity2.text, self.relation_type)


class Token:
    """
    Represent a token - the smallest unit on which we perform operations.
    Usually one token represent one word from the document.

    :type word: str
    :type original_labels: list[Label]
    :type predicted_labels: list[Label]
    :type features: FeatureDictionary
    """

    def __init__(self, word, start):
        self.word = word
        """string value of the token, usually a single word"""
        self.start = start
        """start offset of the token in the original text"""
        self.end = self.start + len(self.word)
        """end offset of the token in the original text"""
        self.original_labels = None
        """the original labels for the token as assigned by some implementation of Labeler"""
        self.predicted_labels = None
        """the predicted labels for the token as assigned by some learning algorightm"""
        self.features = FeatureDictionary()
        """
        a dictionary of features for the token
        each feature is represented as a key value pair:
        * [string], [string] pair denotes the feature "[string]=[string]"
        * [string], [float] pair denotes the feature "[string]:[float] where the [float] is a weight"
        """

    def is_entity_part(self, part):
        """
        check if the token is part of an entity
        :return bool:
        """
        for entity in part.annotations:
            if self.start <= entity.offset < self.end:
                return True
        return False

    def get_entity(self, part):
        """
        if the token is part of an entity, return the entity else return None
        :param part: an object of type Part in which to search for the entity.
        :type part: nalaf.structures.data.Part
        :return nalaf.structures.data.Entity or None
        """
        for entity in part.annotations:
            if self.start <= entity.offset < self.end:
                # entity.offset <= self.start < entity.offset + len(entity.text):
                return entity
        return None

    # TODO review this method. This was added for relna. It is now also used in LocText
    def masked_text(self, part):
        """
        if token is part of an entity, return the entity class id, otherwise
        return the token word itself.
        :param part: an object of type Part in which to search for the entity.
        :type part: nalaf.structures.data.Part
        :return str
        """
        for entity in part.annotations:
            if self.start <= entity.offset < self.end:  # or \
                # entity.offset <= self.start < entity.offset + len(entity.text):
                return entity.class_id
        return self.word

    def __repr__(self):
        """
        print calls to the class Token will print out the string contents of the word
        """
        return self.word

    def __eq__(self, other):
        """
        consider two tokens equal if and only if their token words and start
        offsets coincide.
        :type other: nalaf.structures.data.Token
        :return bool:
        """
        if hasattr(other, 'word') and hasattr(other, 'start'):
            if self.word == other.word and self.start == other.start:
                return True
            else:
                return False
        else:
            return False

    def __ne__(self, other):
        """
        :type other: nalaf.structures.data.Token
        :return bool:
        """
        return not self.__eq__(other)


class FeatureDictionary(dict):
    """
    Extension of the built in dictionary with the added constraint that
    keys (feature names) cannot be updated.

    If the key (feature name) doesn't end with "[number]" appends "[0]" to it.
    This is used to identify the position in the window for the feature.

    Raises an exception when we try to add a key that exists already.
    """

    def __setitem__(self, key, value):
        if key in self:
            raise KeyError('feature name "{}" already exists'.format(key))
        else:
            if not re.search('\[-?[0-9]+\]$', key):
                key += '[0]'
            dict.__setitem__(self, key, value)


class Entity:
    """
    Represent a single annotation, that is denotes a span of text which represents some entity.

    :type class_id: str
    :type offset: int
    :type text: str
    :type subclass: int
    :type confidence: float
    :type normalisation_dict: dict
    :type normalized_text: str
    :type tokens: list[nalaf.structures.data.Token]
    :type head_token: nalaf.structures.data.Token
    """

    def __init__(self, class_id, offset, text, confidence=1, norm=None):
        self.class_id = class_id
        """the id of the class or entity that is annotated"""
        self.offset = offset
        """the offset marking the beginning of the annotation in regards to the Part this annotation is attached to."""
        self.text = text
        """the text span of the annotation"""
        self.subclass = False
        """
        int flag used to further subdivide classes based on some criteria
        for example for mutations (MUT_CLASS_ID): 0=standard, 1=natural language, 2=semi standard
        """
        self.confidence = confidence
        """aggregated mention level confidence from the confidence of the tokens based on some aggregation function"""
        self.normalisation_dict = {} if norm is None else norm
        """ID in some normalization database of the normalized text for the annotation if normalization was performed"""
        self.normalized_text = ''
        """the normalized text for the annotation if normalization was performed"""
        self.tokens = []
        """
        the tokens in each entity
        TODO Note that tokens are already within sentences. You should use those by default.
        This list of tokens may be deleted. See: https://github.com/Rostlab/nalaf/issues/167
        """
        self.head_token = None
        """the head token for the entity. Note: this is not necessarily the first token, just the head of the entity as declared by parsing (see relna)"""


    equality_operator = 'exact'
    """
    determines when we consider two entities to be equal
    can be "exact" or "overlapping" or "exact_or_overlapping"
    """


    def __repr__(self):
        norm_string = ''

        if self.normalisation_dict:
            norm_string = ', Normalisation Dict: {0}, Normalised text: "{1}"'.format(self.normalisation_dict, self.normalized_text)

        return 'Entity(id: {self.class_id}, offset: {self.offset}, ' \
               'text: {self.text}, subclass: {self.subclass}{norm})'.format(self=self, norm=norm_string)


    def __eq__(self, other):
        # consider them a match only if class_id matches
        # TODO implement test case for edge cases in overlap and exact
        if self.class_id == other.class_id:
            exact = self.offset == other.offset and self.text == other.text
            overlap = self.offset < (other.offset + len(other.text)) and (self.offset + len(self.text)) > other.offset

            if self.equality_operator == 'exact':
                return exact
            elif self.equality_operator == 'overlapping':
                # overlapping means only the case where we have an actual overlap and not exact match
                return not exact and overlap
            elif self.equality_operator == 'exact_or_overlapping':
                # overlap includes the exact case so just return that
                return overlap
            else:
                raise ValueError('other must be "exact" or "overlapping" or "exact_or_overlapping"')
        else:
            return False


class Label:
    """
    Represents the label associated with each Token.

    :type value: str
    :type confidence: float
    """

    def __init__(self, value, confidence=None):
        self.value = value
        """string value of the label"""
        self.confidence = confidence
        """probability of being correct if the label is predicted"""

    def __repr__(self):
        return self.value


class Relation:
    """
    Represents a relationship between 2 entities.
    """

    def __init__(self, relation_type, entity1, entity2, bidirectional=True):
        self.class_id = relation_type

        assert entity1 is not None and entity2 is not None, "Some of the entities are None"

        self.entity1 = entity1
        self.entity2 = entity2

        self.bidirectional = bidirectional


    def __repr__(self):
        return 'Relation(id:"{self.class_id}": e1:"{self.entity1}"   <--->   e2:"{self.entity2}")'.format(self=self)


    def map(self, entity_map_fun):
        e1_string = entity_map_fun(self.entity1)
        e2_string = entity_map_fun(self.entity2)

        if (self.bidirectional and self.entity2.class_id <= self.entity1.class_id):
            entities = [e2_string, e1_string]
        else:
            entities = [e1_string, e2_string]

<<<<<<< HEAD
        # items = [self.relation_type, *entities]
        items = [entities[0], self.class_id, entities[1]]
=======
        items = [self.class_id, *entities]
>>>>>>> 145193e1

        return '|'.join(items)


    def validate_itself(self, part):
        """
        validation of itself with entities and the text
        :param part: the part where this relation is saved inside
        :type part: nalaf.structures.data.Part
        :return: bool
        """
        first = False
        second = False

        for ann in chain(part.annotations, part.predicted_annotations):

            if ann.offset == self.entity1.offset and ann.text == self.entity1.text:
                first = True
            if ann.offset == self.entity2.øffset and ann.text == self.entity2.text:
                second = True
            if first and second:
                return True

        return False

    def get_relation_without_offset(self):
        """:return string with entity1 and entity2 separated by relation type"""
        return (self.entity1.text, self.class_id, self.entity2.text)


    def __eq__(self, other):
        """
        consider two relations equal if and only if all their parameters match
        :type other: nalaf.structures.data.Relation
        :return bool:
        """

        if other is not None:
            return (self.class_id == other.class_id and
                    self.bidirectional == other.bidirectional and
                    (self.entity1 == other.entity1 and self.entity2 == other.entity2 or
                        self.bidirectional and self.entity1 == other.entity2 and self.entity2 == other.entity1))

        else:
            return False


    def __ne__(self, other):
        """
        :type other: nalaf.structures.data.Relation
        :return bool:
        """
        if other is not None:
            return not self.__dict__ == other.__dict__
        else:
            return False<|MERGE_RESOLUTION|>--- conflicted
+++ resolved
@@ -1358,12 +1358,7 @@
         else:
             entities = [e1_string, e2_string]
 
-<<<<<<< HEAD
-        # items = [self.relation_type, *entities]
-        items = [entities[0], self.class_id, entities[1]]
-=======
         items = [self.class_id, *entities]
->>>>>>> 145193e1
 
         return '|'.join(items)
 
