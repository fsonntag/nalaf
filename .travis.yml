--- conflicted
+++ resolved
@@ -11,8 +11,4 @@
   - "tar -xvf crfsuite.tar.gz"
 script:
   - "nosetests"
-<<<<<<< HEAD
-  - "python demo_predict.py -c ~/crfsuite-0.12/bin/ -d example.txt"
-=======
-  - "python demo_predict.py -c crfsuite-0.12/bin/ -d example.txt"
->>>>>>> e67ef66d
+  - "python demo_predict.py -c ./crfsuite-0.12/bin/ -d example.txt"