import argparse
import configparser
import sys

from nala.utils.readers import HTMLReader
from nala.preprocessing.spliters import NLTKSplitter
from nala.preprocessing.tokenizers import NLTKTokenizer
from nala.preprocessing.annotators import ReadFromAnnJsonAnnotator
from nala.preprocessing.labelers import SimpleLabeler
from nala.preprocessing.definers import ExclusiveNLDefiner
from nala.features.simple import SimpleFeatureGenerator
from nala.learning.crfsuite import CRFSuite
import json

if __name__ == "__main__":
    config_ini_help = 'Configuration file containing the paths to the dataset, annotations and crfsuite executable.'
    config_ini_error = """
    The configuration file doesn't have the expected format.
    The file should have the following format:
    [paths]
    html_path = [path to the directory containing the articles in html format]
    ann_path = [path to the directory containing the annotations of the articles in ann.json format]
    crf_path = [path to the directory containing the crfsuite executable]
    """

    parser = argparse.ArgumentParser(description='A simple demo of using the nala pipeline')
    parser.add_argument('-c', '--config', type=argparse.FileType('r'), help=config_ini_help, required=True)
    args = parser.parse_args()

    config = configparser.ConfigParser()
    try:
<<<<<<< HEAD
        config = ConfigParser()
        config.read('nala/config.ini')
=======
        config.read_file(args.config)
>>>>>>> 6878a5d3

        html_path = config.get('paths','html_path')
        ann_path = config.get('paths','ann_path')
        crf_path = config.get('paths','crf_path')

        dataset = HTMLReader(html_path).read()

        # NLTKSplitter().split(dataset)
        # NLTKTokenizer().tokenize(dataset)

        ReadFromAnnJsonAnnotator(ann_path).annotate(dataset)
<<<<<<< HEAD
        ExclusiveNLDefiner().define(dataset)
        print(json.dumps([ann.text for ann in dataset.annotations() if ann.is_nl if len(ann.text) < 36], indent=4, sort_keys=True))  # print the NL ones
        print(len([True for ann in dataset.annotations() if ann.is_nl]))
        # SimpleLabeler().label(dataset)
        # SimpleFeatureGenerator().generate(dataset)
        #
        # crf = CRFSuite(crf_path)
        # crf.create_input_file(dataset, 'train')
        # crf.train()
        # crf.create_input_file(dataset, 'test')
        # crf.test()
    except KeyError:
        print('Please define a config.ini file as described above')
=======
        TmVarRegexNLDefiner().define(dataset)

        SimpleLabeler().label(dataset)
        SimpleFeatureGenerator().generate(dataset)

        crf = CRFSuite(crf_path)
        crf.create_input_file(dataset, 'train')
        crf.train()
        crf.create_input_file(dataset, 'test')
        crf.test()

    except (configparser.MissingSectionHeaderError, configparser.NoSectionError, configparser.NoOptionError):
        print(config_ini_error, file=sys.stderr)







>>>>>>> 6878a5d3
<|MERGE_RESOLUTION|>--- conflicted
+++ resolved
@@ -7,10 +7,9 @@
 from nala.preprocessing.tokenizers import NLTKTokenizer
 from nala.preprocessing.annotators import ReadFromAnnJsonAnnotator
 from nala.preprocessing.labelers import SimpleLabeler
-from nala.preprocessing.definers import ExclusiveNLDefiner
+from nala.preprocessing.definers import TmVarRegexNLDefiner
 from nala.features.simple import SimpleFeatureGenerator
 from nala.learning.crfsuite import CRFSuite
-import json
 
 if __name__ == "__main__":
     config_ini_help = 'Configuration file containing the paths to the dataset, annotations and crfsuite executable.'
@@ -29,12 +28,7 @@
 
     config = configparser.ConfigParser()
     try:
-<<<<<<< HEAD
-        config = ConfigParser()
-        config.read('nala/config.ini')
-=======
         config.read_file(args.config)
->>>>>>> 6878a5d3
 
         html_path = config.get('paths','html_path')
         ann_path = config.get('paths','ann_path')
@@ -42,25 +36,10 @@
 
         dataset = HTMLReader(html_path).read()
 
-        # NLTKSplitter().split(dataset)
-        # NLTKTokenizer().tokenize(dataset)
+        NLTKSplitter().split(dataset)
+        NLTKTokenizer().tokenize(dataset)
 
         ReadFromAnnJsonAnnotator(ann_path).annotate(dataset)
-<<<<<<< HEAD
-        ExclusiveNLDefiner().define(dataset)
-        print(json.dumps([ann.text for ann in dataset.annotations() if ann.is_nl if len(ann.text) < 36], indent=4, sort_keys=True))  # print the NL ones
-        print(len([True for ann in dataset.annotations() if ann.is_nl]))
-        # SimpleLabeler().label(dataset)
-        # SimpleFeatureGenerator().generate(dataset)
-        #
-        # crf = CRFSuite(crf_path)
-        # crf.create_input_file(dataset, 'train')
-        # crf.train()
-        # crf.create_input_file(dataset, 'test')
-        # crf.test()
-    except KeyError:
-        print('Please define a config.ini file as described above')
-=======
         TmVarRegexNLDefiner().define(dataset)
 
         SimpleLabeler().label(dataset)
@@ -81,4 +60,3 @@
 
 
 
->>>>>>> 6878a5d3
