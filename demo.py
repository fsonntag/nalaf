import argparse
import configparser
import sys

from nala.utils.readers import HTMLReader
from nala.preprocessing.spliters import NLTKSplitter
from nala.preprocessing.tokenizers import NLTKTokenizer
from nala.utils.annotation_readers import AnnJsonAnnotationReader
from nala.preprocessing.labelers import SimpleLabeler
from nala.preprocessing.definers import TmVarRegexNLDefiner
from nala.preprocessing.definers import ExclusiveNLDefiner
from nala.preprocessing.definers import TmVarNLDefiner
from nala.preprocessing.definers import InclusiveNLDefiner
from nala.utils.writers import StatsWriter
from nala.features.simple import SimpleFeatureGenerator
from nala.learning.crfsuite import CRFSuite

import nala.utils.db_validation as dbcheck

if __name__ == "__main__":
    config_ini_help = 'Configuration file containing the paths to the dataset, annotations and crfsuite executable. ' \
                      'Defaults to config.ini.'
    config_ini_error = """
    The configuration file doesn't have the expected format.
    The file should have the following format:
    [paths]
    html_path = [path to the directory containing the articles in html format]
    ann_path = [path to the directory containing the annotations of the articles in ann.json format]
    crf_path = [path to the directory containing the crfsuite executable]
    """

    config_checkdb_help = """
    To Check for integrity of html with ann.json files (offsets, existing ids).
    Only check for integrity and then exit.
    """

    config_stats_demo_help="""
    Generate a graph for several NL Definitions.
    """

    parser = argparse.ArgumentParser(description='A simple demo of using the nala pipeline')
<<<<<<< HEAD
    parser.add_argument('-c', '--config', type=argparse.FileType('r'), help=config_ini_help, default='config.ini')
=======
    parser.add_argument('-c', '--config', type=argparse.FileType('r'), help=config_ini_help, required=True)
>>>>>>> c4db240e
    parser.add_argument('-db', '--check-db', action='store_true', help=config_checkdb_help)
    parser.add_argument('--stats-demo', action='store_true', help=config_stats_demo_help)
    parser.add_argument('-qnl', '--quick-nl', action='store_true', help='Quick Run w/o tokenizer, labeler and crfsuite')
    args = parser.parse_args()

    config = configparser.ConfigParser()
    try:
        config.read_file(args.config)

        html_path = config.get('paths', 'html_path')
        ann_path = config.get('paths', 'ann_path')
        crf_path = config.get('paths', 'crf_path')

        # if only to check db then do that...
        if args.check_db:
            dbcheck.main(root_folder='./', html_path=html_path, ann_path=ann_path)
            exit()

        # if only to check db then do that...
        if args.check_db:
            dbcheck.main(root_folder='./', html_path=html_path, ann_path=ann_path)
            exit()

        dataset = HTMLReader(html_path).read()

        if not args.quick_nl:
            NLTKSplitter().split(dataset)
            NLTKTokenizer().tokenize(dataset)
<<<<<<< HEAD

        AnnJsonAnnotationReader(ann_path).annotate(dataset)

        if args.stats_demo:
            extra_methods = 3
            start_min_length = 18
            end_min_length = 36
            start_counter = start_min_length - extra_methods

            stats = StatsWriter('csvfile.csv', 'graphfile', init_counter=start_counter)

            # tmvar regex
            TmVarRegexNLDefiner().define(dataset)
            tmvarstats = dataset.stats()
            tmvarmentions = tmvarstats['nl_mention_array']
            stats.addrow(tmvarstats, 'tmregex')
            dataset.cleannldefinitions()

            # exclusive
            ExclusiveNLDefiner().define(dataset)
            stats.addrow(dataset.stats(), 'exclusive')
            dataset.cleannldefinitions()

            # tmvar nl
            TmVarNLDefiner().define(dataset)
            stats.addrow(dataset.stats(), 'tmnl')
            dataset.cleannldefinitions()

            # inclusive
            for i in range(start_min_length, end_min_length + 1):
                print('run', i)
                InclusiveNLDefiner(min_length=i).define(dataset)
                inclusivestats = dataset.stats()
                inclusivementions = inclusivestats['nl_mention_array']
                intersectionset = [ x for x in inclusivementions if x not in tmvarmentions]
                print(intersectionset)
                stats.addrow(dataset.stats(), 'inclusive_' + str(i))
                dataset.cleannldefinitions()

            # finally generation of graph itself
            stats.makegraph()

=======

        ReadFromAnnJsonAnnotator(ann_path).annotate(dataset)

        if args.stats_demo:
            extra_methods = 3
            start_min_length = 18
            end_min_length = 36
            start_counter = start_min_length - extra_methods

            stats = StatsWriter('csvfile.csv', 'graphfile', init_counter=start_counter)

            # tmvar regex
            TmVarRegexNLDefiner().define(dataset)
            tmvarstats = dataset.stats()
            tmvarmentions = tmvarstats['nl_mention_array']
            stats.addrow(tmvarstats, 'tmregex')
            dataset.cleannldefinitions()

            # exclusive
            ExclusiveNLDefiner().define(dataset)
            stats.addrow(dataset.stats(), 'exclusive')
            dataset.cleannldefinitions()

            # tmvar nl
            TmVarNLDefiner().define(dataset)
            stats.addrow(dataset.stats(), 'tmnl')
            dataset.cleannldefinitions()

            # inclusive
            for i in range(start_min_length, end_min_length + 1):
                print('run', i)
                InclusiveNLDefiner(min_length=i).define(dataset)
                inclusivestats = dataset.stats()
                inclusivementions = inclusivestats['nl_mention_array']
                intersectionset = [ x for x in inclusivementions if x not in tmvarmentions]
                print(intersectionset)
                stats.addrow(dataset.stats(), 'inclusive_' + str(i))
                dataset.cleannldefinitions()

            # finally generation of graph itself
            stats.makegraph()

>>>>>>> c4db240e
        TmVarRegexNLDefiner().define(dataset)

        if not args.quick_nl:
            SimpleLabeler().label(dataset)
            SimpleFeatureGenerator().generate(dataset)

            crf = CRFSuite(crf_path)
            crf.create_input_file(dataset, 'train')
            crf.train()
            crf.create_input_file(dataset, 'test')
            crf.test()

    except (configparser.MissingSectionHeaderError, configparser.NoSectionError, configparser.NoOptionError):
        print(config_ini_error, file=sys.stderr)<|MERGE_RESOLUTION|>--- conflicted
+++ resolved
@@ -39,11 +39,7 @@
     """
 
     parser = argparse.ArgumentParser(description='A simple demo of using the nala pipeline')
-<<<<<<< HEAD
     parser.add_argument('-c', '--config', type=argparse.FileType('r'), help=config_ini_help, default='config.ini')
-=======
-    parser.add_argument('-c', '--config', type=argparse.FileType('r'), help=config_ini_help, required=True)
->>>>>>> c4db240e
     parser.add_argument('-db', '--check-db', action='store_true', help=config_checkdb_help)
     parser.add_argument('--stats-demo', action='store_true', help=config_stats_demo_help)
     parser.add_argument('-qnl', '--quick-nl', action='store_true', help='Quick Run w/o tokenizer, labeler and crfsuite')
@@ -62,17 +58,11 @@
             dbcheck.main(root_folder='./', html_path=html_path, ann_path=ann_path)
             exit()
 
-        # if only to check db then do that...
-        if args.check_db:
-            dbcheck.main(root_folder='./', html_path=html_path, ann_path=ann_path)
-            exit()
-
         dataset = HTMLReader(html_path).read()
 
         if not args.quick_nl:
             NLTKSplitter().split(dataset)
             NLTKTokenizer().tokenize(dataset)
-<<<<<<< HEAD
 
         AnnJsonAnnotationReader(ann_path).annotate(dataset)
 
@@ -115,50 +105,6 @@
             # finally generation of graph itself
             stats.makegraph()
 
-=======
-
-        ReadFromAnnJsonAnnotator(ann_path).annotate(dataset)
-
-        if args.stats_demo:
-            extra_methods = 3
-            start_min_length = 18
-            end_min_length = 36
-            start_counter = start_min_length - extra_methods
-
-            stats = StatsWriter('csvfile.csv', 'graphfile', init_counter=start_counter)
-
-            # tmvar regex
-            TmVarRegexNLDefiner().define(dataset)
-            tmvarstats = dataset.stats()
-            tmvarmentions = tmvarstats['nl_mention_array']
-            stats.addrow(tmvarstats, 'tmregex')
-            dataset.cleannldefinitions()
-
-            # exclusive
-            ExclusiveNLDefiner().define(dataset)
-            stats.addrow(dataset.stats(), 'exclusive')
-            dataset.cleannldefinitions()
-
-            # tmvar nl
-            TmVarNLDefiner().define(dataset)
-            stats.addrow(dataset.stats(), 'tmnl')
-            dataset.cleannldefinitions()
-
-            # inclusive
-            for i in range(start_min_length, end_min_length + 1):
-                print('run', i)
-                InclusiveNLDefiner(min_length=i).define(dataset)
-                inclusivestats = dataset.stats()
-                inclusivementions = inclusivestats['nl_mention_array']
-                intersectionset = [ x for x in inclusivementions if x not in tmvarmentions]
-                print(intersectionset)
-                stats.addrow(dataset.stats(), 'inclusive_' + str(i))
-                dataset.cleannldefinitions()
-
-            # finally generation of graph itself
-            stats.makegraph()
-
->>>>>>> c4db240e
         TmVarRegexNLDefiner().define(dataset)
 
         if not args.quick_nl:
